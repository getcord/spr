--- conflicted
+++ resolved
@@ -158,47 +158,6 @@
         .default_headers(headers)
         .build()?;
 
-<<<<<<< HEAD
-    crate::executor::run(async move {
-        let git = crate::git::Git::new(repo);
-        let mut gh = crate::github::GitHub::new(
-            config.clone(),
-            &git,
-            graphql_client.clone(),
-        );
-
-        match cli.command {
-            Commands::Diff(opts) => {
-                crate::commands::diff::diff(opts, &git, &mut gh, &config)
-                    .await?
-            }
-            Commands::Land(opts) => {
-                crate::commands::land::land(opts, &git, &mut gh, &config)
-                    .await?
-            }
-            Commands::Amend(opts) => {
-                crate::commands::amend::amend(opts, &git, &mut gh, &config)
-                    .await?
-            }
-            Commands::Format(opts) => {
-                crate::commands::format::format(opts, &git, &config).await?
-            }
-            Commands::List => {
-                crate::commands::list::list(graphql_client, &config).await?
-            }
-            Commands::Patch(opts) => {
-                crate::commands::patch::patch(opts, &git, &mut gh, &config)
-                    .await?
-            }
-            Commands::Close => {
-                crate::commands::close::close(&git, &mut gh, &config).await?
-            }
-            _ => (),
-        };
-
-        Ok::<_, Error>(())
-    })
-=======
     let git = crate::git::Git::new(repo);
     let mut gh = crate::github::GitHub::new(
         config.clone(),
@@ -225,9 +184,11 @@
         Commands::Patch(opts) => {
             crate::commands::patch::patch(opts, &git, &mut gh, &config).await?
         }
+        Commands::Close => {
+            crate::commands::close::close(&git, &mut gh, &config).await?
+        }
         _ => (),
     };
 
     Ok::<_, Error>(())
->>>>>>> 3844ef54
 }